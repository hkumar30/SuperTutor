--- conflicted
+++ resolved
@@ -7,28 +7,26 @@
 import subprocess
 import random
 import string
-<<<<<<< HEAD
 from dotenv import load_dotenv
 import aiohttp
 import re
-
-load_dotenv()
-
-OPENAI_API_KEY = os.getenv("OPENAI_API_KEY")
-if OPENAI_API_KEY is None:
-    raise Exception("OPENAI_API_KEY not defined. Check your .env file, buddy.")
-
-prompts = {}
-
-with open("prompts/latex_prompt", "r") as f:
-    prompts["latex"] = f.read()
-=======
 from sqlalchemy import (
     create_engine, Column, Integer, String, ForeignKey, Enum
 )
 from sqlalchemy.orm import sessionmaker, relationship, declarative_base, Session
 import enum
->>>>>>> de1c9145
+
+load_dotenv()
+
+OPENAI_API_KEY = os.getenv("OPENAI_API_KEY")
+if OPENAI_API_KEY is None:
+    raise Exception("OPENAI_API_KEY not defined. Check your .env file, buddy.")
+
+prompts = {}
+
+with open("prompts/latex_prompt", "r") as f:
+    prompts["latex"] = f.read()
+
 
 app = FastAPI()
 
@@ -42,14 +40,11 @@
 # Create /static directory if it doesnt exist.
 # Then mount it to /static to be hosted
 # This will store the output images
+os.makedirs("database", exist_ok=True)
 os.makedirs("static", exist_ok=True)
 
 app.mount("/static", StaticFiles(directory="static"), name="static")
 
-<<<<<<< HEAD
-db = None  # Init DB Here
-
-=======
 DATABASE_URL = "sqlite:///./database/lesson_plans.db"
 
 # Create the SQLAlchemy engine
@@ -67,7 +62,7 @@
 def get_db():
     db = SessionLocal()
     try:
-        yield db
+        return db
     finally:
         db.close()
 
@@ -99,7 +94,6 @@
 
 # Create all tables in the database
 Base.metadata.create_all(bind=engine)
->>>>>>> de1c9145
 
 class Lesson(BaseModel):
     title: str
@@ -124,20 +118,11 @@
             return None
 
         return cls(
+            id=lesson_plan_orm.id,
             title=lesson_plan_orm.title,
             author=lesson_plan_orm.author,
             lessons=[
                 Lesson(
-<<<<<<< HEAD
-                    title="Lesson 1",
-                    lesson_text="Write the Quadratic Formula using \frac{}",
-                    solution="$\frac{-b \pm \sqrt{b^2 -4ac}}{2a}$",
-                    lesson_type="latex",
-                    solution_information="Write the quadratic formula ",
-                    solution_boilerplate="$\text{Put your solution here}$",
-                )
-            ],
-=======
                     title=lesson.title,
                     lesson_text=lesson.lesson_text,
                     solution=lesson.solution,
@@ -147,7 +132,6 @@
                 )
                 for lesson in lesson_plan_orm.lessons
             ]
->>>>>>> de1c9145
         )
 
 
@@ -173,7 +157,7 @@
 async def check_submission(
     lesson_id: int, sublesson_id: int, submission: str
 ) -> SubmissionResult | None:
-
+    db = get_db()
     lesson_plan = LessonPlan.get(db, lesson_id=lesson_id)
     sublesson = lesson_plan.lessons[sublesson_id]
 
